--- conflicted
+++ resolved
@@ -11,10 +11,7 @@
   'mini-css-extract',
   'style-loader',
   'esbuild',
-<<<<<<< HEAD
-=======
   'esbuild-runtime',
->>>>>>> 2c46c8b9
 ] as const;
 
 async function getPageStyles(
